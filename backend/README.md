# InboxAI Backend

## Description

The backend of InboxAI is built using Flask, a lightweight WSGI web application framework in Python. It provides RESTful APIs for the frontend to interact with. The backend handles user authentication, data storage, and business logic. It uses SQLAlchemy for database interactions and Flask-JWT-Extended for handling JSON Web Tokens (JWT) for secure authentication. Additionally, Flask-CORS is used to enable Cross-Origin Resource Sharing (CORS) to allow the frontend to communicate with the backend seamlessly.

<<<<<<< HEAD
The deployed apis can be used using the endpoint https://backend.inboxai.tech
=======
The deployed apis can be used using the endpoint: https://backend.inboxai.tech
>>>>>>> 5e595a09

### Run Flask Backend

* Run the following commands to run the flask application in the terminal
* Make sure to cd into the **backend** directory

```bash
# Create virtual environment
python -m venv ./venv 
# Activate Virtual Environemt
source venv/bin/activate
# Install Requirements
pip install -r requirements.txt 
# Run App
python app.py
```<|MERGE_RESOLUTION|>--- conflicted
+++ resolved
@@ -1,27 +1,23 @@
-# InboxAI Backend
-
-## Description
-
-The backend of InboxAI is built using Flask, a lightweight WSGI web application framework in Python. It provides RESTful APIs for the frontend to interact with. The backend handles user authentication, data storage, and business logic. It uses SQLAlchemy for database interactions and Flask-JWT-Extended for handling JSON Web Tokens (JWT) for secure authentication. Additionally, Flask-CORS is used to enable Cross-Origin Resource Sharing (CORS) to allow the frontend to communicate with the backend seamlessly.
-
-<<<<<<< HEAD
-The deployed apis can be used using the endpoint https://backend.inboxai.tech
-=======
-The deployed apis can be used using the endpoint: https://backend.inboxai.tech
->>>>>>> 5e595a09
-
-### Run Flask Backend
-
-* Run the following commands to run the flask application in the terminal
-* Make sure to cd into the **backend** directory
-
-```bash
-# Create virtual environment
-python -m venv ./venv 
-# Activate Virtual Environemt
-source venv/bin/activate
-# Install Requirements
-pip install -r requirements.txt 
-# Run App
-python app.py
+# InboxAI Backend
+
+## Description
+
+The backend of InboxAI is built using Flask, a lightweight WSGI web application framework in Python. It provides RESTful APIs for the frontend to interact with. The backend handles user authentication, data storage, and business logic. It uses SQLAlchemy for database interactions and Flask-JWT-Extended for handling JSON Web Tokens (JWT) for secure authentication. Additionally, Flask-CORS is used to enable Cross-Origin Resource Sharing (CORS) to allow the frontend to communicate with the backend seamlessly.
+
+The deployed apis can be used using the endpoint: https://backend.inboxai.tech
+
+### Run Flask Backend
+
+* Run the following commands to run the flask application in the terminal
+* Make sure to cd into the **backend** directory
+
+```bash
+# Create virtual environment
+python -m venv ./venv 
+# Activate Virtual Environemt
+source venv/bin/activate
+# Install Requirements
+pip install -r requirements.txt 
+# Run App
+python app.py
 ```